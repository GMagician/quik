/*
 * Copyright (C) 2017 Moez Bhatti <moez.bhatti@gmail.com>
 *
 * This file is part of QKSMS.
 *
 * QKSMS is free software: you can redistribute it and/or modify
 * it under the terms of the GNU General Public License as published by
 * the Free Software Foundation, either version 3 of the License, or
 * (at your option) any later version.
 *
 * QKSMS is distributed in the hope that it will be useful,
 * but WITHOUT ANY WARRANTY; without even the implied warranty of
 * MERCHANTABILITY or FITNESS FOR A PARTICULAR PURPOSE.  See the
 * GNU General Public License for more details.
 *
 * You should have received a copy of the GNU General Public License
 * along with QKSMS.  If not, see <http://www.gnu.org/licenses/>.
 */
package dev.octoshrimpy.quik.feature.compose

import android.annotation.SuppressLint
import android.content.Context
import android.media.AudioAttributes
import android.media.AudioDeviceInfo
import android.net.Uri
import android.os.Vibrator
import android.telephony.SmsMessage
import androidx.core.content.getSystemService
import androidx.core.net.toFile
import androidx.core.net.toUri
import com.moez.QKSMS.common.QkMediaPlayer
import com.moez.QKSMS.contentproviders.MmsPartProvider
import com.moez.QKSMS.manager.MediaRecorderManager
import com.moez.QKSMS.manager.BluetoothMicManager
import dev.octoshrimpy.quik.R
import dev.octoshrimpy.quik.common.Navigator
import dev.octoshrimpy.quik.common.base.QkViewModel
import dev.octoshrimpy.quik.common.util.ClipboardUtils
import dev.octoshrimpy.quik.common.util.MessageDetailsFormatter
import dev.octoshrimpy.quik.common.util.extensions.makeToast
import dev.octoshrimpy.quik.compat.SubscriptionManagerCompat
import dev.octoshrimpy.quik.compat.TelephonyCompat
import dev.octoshrimpy.quik.extensions.asObservable
import dev.octoshrimpy.quik.extensions.isImage
import dev.octoshrimpy.quik.extensions.isVideo
import dev.octoshrimpy.quik.extensions.mapNotNull
import dev.octoshrimpy.quik.interactor.AddScheduledMessage
import dev.octoshrimpy.quik.interactor.CancelDelayedMessage
import dev.octoshrimpy.quik.interactor.DeleteMessages
import dev.octoshrimpy.quik.interactor.MarkRead
import dev.octoshrimpy.quik.interactor.RetrySending
import dev.octoshrimpy.quik.interactor.SendMessage
import dev.octoshrimpy.quik.manager.ActiveConversationManager
import dev.octoshrimpy.quik.manager.BillingManager
import dev.octoshrimpy.quik.manager.PermissionManager
import dev.octoshrimpy.quik.model.Attachment
import dev.octoshrimpy.quik.model.Conversation
import dev.octoshrimpy.quik.model.Message
import dev.octoshrimpy.quik.model.Recipient
import dev.octoshrimpy.quik.repository.ContactRepository
import dev.octoshrimpy.quik.repository.ConversationRepository
import dev.octoshrimpy.quik.repository.MessageRepository
import dev.octoshrimpy.quik.util.ActiveSubscriptionObservable
import dev.octoshrimpy.quik.util.PhoneNumberUtils
import dev.octoshrimpy.quik.util.Preferences
import dev.octoshrimpy.quik.util.tryOrNull
import com.uber.autodispose.android.lifecycle.scope
import com.uber.autodispose.autoDisposable
import dev.octoshrimpy.quik.common.widget.MicInputCloudView
import dev.octoshrimpy.quik.common.widget.QkContextMenuRecyclerView
import dev.octoshrimpy.quik.extensions.isSmil
import dev.octoshrimpy.quik.interactor.SaveImage
import dev.octoshrimpy.quik.model.MmsPart
import io.reactivex.Observable
import io.reactivex.android.schedulers.AndroidSchedulers
import io.reactivex.rxkotlin.Observables
import io.reactivex.rxkotlin.plusAssign
import io.reactivex.rxkotlin.withLatestFrom
import io.reactivex.schedulers.Schedulers
import io.reactivex.subjects.BehaviorSubject
import io.reactivex.subjects.PublishSubject
import io.reactivex.subjects.Subject
import timber.log.Timber
import java.io.File
import java.util.*
import javax.inject.Inject
import javax.inject.Named

class ComposeViewModel @Inject constructor(
    @Named("query") private val query: String,
    @Named("threadId") private val threadId: Long,
    @Named("addresses") private val addresses: List<String>,
    @Named("text") private val sharedText: String,
    @Named("attachments") val sharedAttachments: List<Attachment>,
    @Named("mode") private val mode: String,
    @Named("subscriptionId") val sharedSubscriptionId: Int,
    @Named("sendAsGroup") val sharedSendAsGroup: Boolean?,
    @Named("scheduleDateTime") val sharedScheduledDateTime: Long,
    private val contactRepo: ContactRepository,
    private val context: Context,
    private val activeConversationManager: ActiveConversationManager,
    private val addScheduledMessage: AddScheduledMessage,
    private val billingManager: BillingManager,
    private val cancelMessage: CancelDelayedMessage,
    private val conversationRepo: ConversationRepository,
    private val deleteMessages: DeleteMessages,
    private val markRead: MarkRead,
    private val messageDetailsFormatter: MessageDetailsFormatter,
    private val messageRepo: MessageRepository,
    private val navigator: Navigator,
    private val permissionManager: PermissionManager,
    private val phoneNumberUtils: PhoneNumberUtils,
    private val prefs: Preferences,
    private val retrySending: RetrySending,
    private val sendMessage: SendMessage,
    private val subscriptionManager: SubscriptionManagerCompat,
    private val saveImage: SaveImage,
) : QkViewModel<ComposeView, ComposeState>(ComposeState(
        editingMode = threadId == 0L && addresses.isEmpty(),
        threadId = threadId,
        query = query)
) {

    companion object {
        private const val AUDIO_FILE_PREFIX = "recorded-"
    }

    private val chipsReducer: Subject<(List<Recipient>) -> List<Recipient>> = PublishSubject.create()
    private val conversation: Subject<Conversation> = BehaviorSubject.create()
    private val messages: Subject<List<Message>> = BehaviorSubject.create()
    private val selectedChips: Subject<List<Recipient>> = BehaviorSubject.createDefault(listOf())
    private val searchResults: Subject<List<Message>> = BehaviorSubject.create()
    private val searchSelection: Subject<Long> = BehaviorSubject.createDefault(-1)

    private var shouldShowContacts = threadId == 0L && addresses.isEmpty()

    private var bluetoothMicManager: BluetoothMicManager? = null

    init {
        // set shared subscription into state if set
        subscriptionManager.activeSubscriptionInfoList.firstOrNull {
            it.subscriptionId == sharedSubscriptionId
        }?.let { newState { copy(subscription = it)} }

        // set shared scheduled datetime into state if set
        if (sharedScheduledDateTime != 0L)
            newState { copy (scheduled = sharedScheduledDateTime) }

        // set shared sendAsGroup into state if set
        if (sharedSendAsGroup != null)
            newState { copy(sendAsGroup = sharedSendAsGroup) }

        // set shared attachments into state
        newState { copy(attachments = sharedAttachments) }

        val initialConversation = threadId.takeIf { it != 0L }
                ?.let(conversationRepo::getConversationAsync)
                ?.asObservable()
                ?: Observable.empty()

        val selectedConversation = selectedChips
                .skipWhile { it.isEmpty() }
                .map { chips -> chips.map { it.address } }
                .distinctUntilChanged()
                .doOnNext { newState { copy(loading = true) } }
                .observeOn(Schedulers.io())
                .map { addresses -> Pair(conversationRepo.getOrCreateConversation(addresses)?.id ?: 0, addresses) }
                .observeOn(AndroidSchedulers.mainThread())
                .doOnNext { newState { copy(loading = false) } }
                .switchMap { (threadId, addresses) ->
                    // If we already have this thread in realm, or we're able to obtain it from the
                    // system, just return that.
                    threadId.takeIf { it > 0 }?.let {
                        return@switchMap conversationRepo.getConversationAsync(threadId).asObservable()
                    }

                    // Otherwise, we'll monitor the conversations until our expected conversation is created
                    conversationRepo.getConversations(prefs.unreadAtTop.get()).asObservable()
                            .filter { it.isLoaded }
                            .observeOn(Schedulers.io())
                            .map { conversationRepo.getOrCreateConversation(addresses)?.id ?: 0 }
                            .observeOn(AndroidSchedulers.mainThread())
                            .switchMap { actualThreadId ->
                                when (actualThreadId) {
                                    0L -> Observable.just(Conversation(0))
                                    else -> conversationRepo.getConversationAsync(actualThreadId).asObservable()
                                }
                            }
                }

        // Merges two potential conversation sources (threadId from constructor and contact selection) into a single
        // stream of conversations. If the conversation was deleted, notify the activity to shut down
        disposables += selectedConversation
                .mergeWith(initialConversation)
                .filter { conversation -> conversation.isLoaded }
                .doOnNext { conversation ->
                    if (!conversation.isValid) {
                        newState { copy(hasError = true) }
                    }
                }
                .filter { conversation -> conversation.isValid }
                .subscribe(conversation::onNext)

        if (addresses.isNotEmpty()) {
            selectedChips.onNext(addresses.map { address -> Recipient(address = address) })
        }

        disposables += chipsReducer
                .scan(listOf<Recipient>()) { previousState, reducer -> reducer(previousState) }
                .doOnNext { chips -> newState { copy(selectedChips = chips) } }
                .skipUntil(state.filter { state -> state.editingMode })
                .takeUntil(state.filter { state -> !state.editingMode })
                .subscribe(selectedChips::onNext)

        // When the conversation changes, mark read, and update the recipientId and the messages for the adapter
        disposables += conversation
                .distinctUntilChanged { conversation -> conversation.id }
                .observeOn(AndroidSchedulers.mainThread())
                .map { conversation ->
                    val messages = messageRepo.getMessages(conversation.id)
                    newState { copy(threadId = conversation.id, messages = Pair(conversation, messages)) }
                    messages
                }
                .switchMap { messages -> messages.asObservable() }
                .subscribe(messages::onNext)

        disposables += conversation
                .map { conversation -> conversation.getTitle() }
                .distinctUntilChanged()
                .subscribe { title -> newState { copy(conversationtitle = title) } }

        disposables += prefs.sendAsGroup.asObservable()
                .distinctUntilChanged()
                .subscribe { enabled -> newState { copy(sendAsGroup = enabled) } }

        disposables += conversation
                .map { conversation -> conversation.id }
                .distinctUntilChanged()
                .withLatestFrom(state) { id, state -> messageRepo.getMessages(id, state.query) }
                .switchMap { messages -> messages.asObservable() }
                .takeUntil(state.map { it.query }.filter { it.isEmpty() })
                .filter { messages -> messages.isLoaded }
                .filter { messages -> messages.isValid }
                .subscribe(searchResults::onNext)

        // on conversation change/init, work out how many non-me participants of the conversation
        // have a valid address (subscriber number) for replying/sending to
        disposables += conversation
            .distinctUntilChanged { conversation -> conversation.id }
            .observeOn(AndroidSchedulers.mainThread())
            .map { conversation ->
                var possibleNumbers = 0
                conversation.recipients.forEach { recipient ->
                    if (phoneNumberUtils.isPossibleNumber(recipient.address))
                        ++possibleNumbers
                }
                possibleNumbers
            }
            .subscribe { validRecipientNumbers ->
                newState { copy(validRecipientNumbers = validRecipientNumbers) }
            }

        disposables += Observables.combineLatest(searchSelection, searchResults) { selected, messages ->
            if (selected == -1L) {
                messages.lastOrNull()?.let { message -> searchSelection.onNext(message.id) }
            } else {
                val position = messages.indexOfFirst { it.id == selected } + 1
                newState { copy(searchSelectionPosition = position, searchResults = messages.size) }
            }
        }.subscribe()

        val latestSubId = messages
                .map { messages -> messages.lastOrNull()?.subId ?: -1 }
                .distinctUntilChanged()

        val subscriptions = ActiveSubscriptionObservable(subscriptionManager)
        disposables += Observables.combineLatest(latestSubId, subscriptions) { subId, subs ->
            val sub = if (subs.size > 1) subs.firstOrNull { it.subscriptionId == subId } ?: subs[0] else null
            newState { copy(subscription = sub) }
        }.subscribe()

        // actions
        if (mode == "scheduling")
            newState { copy(scheduling = true) }
    }

    @SuppressLint("StringFormatInvalid")
    override fun bindView(view: ComposeView) {
        super.bindView(view)

        val sharing = (sharedText.isNotEmpty() || sharedAttachments.isNotEmpty())
        if (shouldShowContacts) {
            shouldShowContacts = false
            view.showContacts(sharing, selectedChips.blockingFirst())
        }

        view.chipsSelectedIntent
                .withLatestFrom(selectedChips) { hashmap, chips ->
                    // If there's no contacts already selected, and the user cancelled the contact
                    // selection, close the activity
                    if (hashmap.isEmpty() && chips.isEmpty()) {
                        newState { copy(hasError = true) }
                    }
                    // Filter out any numbers that are already selected
                    hashmap.filter { (address) ->
                        chips.none { recipient -> phoneNumberUtils.compare(address, recipient.address) }
                    }
                }
                .filter { hashmap -> hashmap.isNotEmpty() }
                .map { hashmap ->
                    hashmap.map { (address, lookupKey) ->
                        conversationRepo.getRecipients()
                                .asSequence()
                                .filter { recipient -> recipient.contact?.lookupKey == lookupKey }
                                .firstOrNull { recipient -> phoneNumberUtils.compare(recipient.address, address) }
                                ?: Recipient(
                                        address = address,
                                        contact = lookupKey?.let(contactRepo::getUnmanagedContact))
                    }
                }
                .autoDisposable(view.scope())
                .subscribe { chips ->
                    chipsReducer.onNext { list -> list + chips }
                    view.showKeyboard()
                }

        // Set the contact suggestions list to visible when the add button is pressed
        view.optionsItemIntent
                .filter { it == R.id.add }
                .withLatestFrom(selectedChips) { _, chips ->
                    view.showContacts(sharing, chips)
                }
                .autoDisposable(view.scope())
                .subscribe()

        // Update the list of selected contacts when a new contact is selected or an existing one is deselected
        view.chipDeletedIntent
                .autoDisposable(view.scope())
                .subscribe { contact ->
                    chipsReducer.onNext { contacts ->
                        val result = contacts.filterNot { it == contact }
                        if (result.isEmpty()) {
                            view.showContacts(sharing, result)
                        }
                        result
                    }
                }

        // When the menu is loaded, trigger a new state so that the menu options can be rendered correctly
        view.menuReadyIntent
                .autoDisposable(view.scope())
                .subscribe { newState { copy() } }

        // toggle select all / select none
        view.optionsItemIntent
            .filter { it == R.id.select_all }
            .autoDisposable(view.scope())
            .subscribe { view.toggleSelectAll() }

        // Open the phone dialer if the call button is clicked
        view.optionsItemIntent
                .filter { it == R.id.call }
                .withLatestFrom(conversation) { _, conversation -> conversation }
                .mapNotNull { conversation -> conversation.recipients.firstOrNull() }
                .map { recipient -> recipient.address }
                .autoDisposable(view.scope())
                .subscribe { address -> navigator.makePhoneCall(address) }

        // Open the conversation settings if info button is clicked
        view.optionsItemIntent
                .filter { it == R.id.info }
                .withLatestFrom(conversation) { _, conversation -> conversation }
                .autoDisposable(view.scope())
                .subscribe { conversation -> navigator.showConversationInfo(conversation.id) }

        // Copy the message contents
        view.optionsItemIntent
                .filter { it == R.id.copy }
                .withLatestFrom(view.messagesSelectedIntent) { _, messageIds ->
                    val messages = messageIds.mapNotNull(messageRepo::getMessage).sortedBy { it.date }
                    val text = when (messages.size) {
                        1 -> messages.first().getText()
                        else -> messages.foldIndexed("") { index, acc, message ->
                            when {
                                index == 0 -> message.getText()
                                messages[index - 1].compareSender(message) -> "$acc\n${message.getText()}"
                                else -> "$acc\n\n${message.getText()}"
                            }
                        }
                    }

                    ClipboardUtils.copy(context, text)
                }
                .autoDisposable(view.scope())
                .subscribe { view.clearSelection() }

        // Show the message details
        view.optionsItemIntent
                .filter { it == R.id.details }
                .withLatestFrom(view.messagesSelectedIntent) { _, messages -> messages }
                .mapNotNull { messages -> messages.firstOrNull().also { view.clearSelection() } }
                .mapNotNull(messageRepo::getMessage)
                .map(messageDetailsFormatter::format)
                .autoDisposable(view.scope())
                .subscribe { view.showDetails(it) }

        // Show the delete message dialog if one or more messages selected
        view.optionsItemIntent
            .filter { it == R.id.delete }
            .withLatestFrom(view.messagesSelectedIntent) { _, selectedMessages -> selectedMessages }
            .filter { permissionManager.isDefaultSms().also { if (!it) view.requestDefaultSms() } }
            .autoDisposable(view.scope())
            .subscribe { view.showDeleteDialog(it) }

        // show the clear current message dialog if no messages selected
        view.optionsItemIntent
            .filter { it == R.id.delete }
            .withLatestFrom(state) { _, state -> state }
            .filter { it.selectedMessages == 0 }
            .autoDisposable(view.scope())
            .subscribe { view.showClearCurrentMessageDialog() }

        // Forward the message
        view.optionsItemIntent
            .filter { it == R.id.forward }
            .withLatestFrom(view.messagesSelectedIntent) { _, messages ->
                messages?.firstOrNull()?.let { messageRepo.getMessage(it) }?.let { message ->
                    navigator.showCompose(
                        message.getText(),
                        message.parts.filter { !it.isSmil() }.mapNotNull { it.getUri() }
                    )
                }
            }
            .autoDisposable(view.scope())
            .subscribe { view.clearSelection() }

        // expand message to show additional info
        view.optionsItemIntent
            .filter { it == R.id.show_status }
            .withLatestFrom(view.messagesSelectedIntent) { _, messages -> messages }
            .autoDisposable(view.scope())
            .subscribe { messageIds ->
                view.expandMessages(messageIds, true)
                view.clearSelection()
            }

        // Show the previous search result
        view.optionsItemIntent
                .filter { it == R.id.previous }
                .withLatestFrom(searchSelection, searchResults) { _, selection, messages ->
                    val currentPosition = messages.indexOfFirst { it.id == selection }
                    if (currentPosition <= 0L) messages.lastOrNull()?.id ?: -1
                    else messages.getOrNull(currentPosition - 1)?.id ?: -1
                }
                .filter { id -> id != -1L }
                .autoDisposable(view.scope())
                .subscribe(searchSelection)

        // Show the next search result
        view.optionsItemIntent
                .filter { it == R.id.next }
                .withLatestFrom(searchSelection, searchResults) { _, selection, messages ->
                    val currentPosition = messages.indexOfFirst { it.id == selection }
                    if (currentPosition >= messages.size - 1) messages.firstOrNull()?.id ?: -1
                    else messages.getOrNull(currentPosition + 1)?.id ?: -1
                }
                .filter { id -> id != -1L }
                .autoDisposable(view.scope())
                .subscribe(searchSelection)

        // Clear the search
        view.optionsItemIntent
                .filter { it == R.id.clear }
                .autoDisposable(view.scope())
                .subscribe { newState { copy(query = "", searchSelectionId = -1) } }

        // message part context menu item selected - save
        view.contextItemIntent
            .filter { it.itemId == R.id.save }
            .filter { permissionManager.hasStorage().also { if (!it) view.requestStoragePermission() } }
            .autoDisposable(view.scope())
            .subscribe {
                val menuInfo = it.menuInfo as QkContextMenuRecyclerView.ContextMenuInfo<Long, MmsPart>
                if (menuInfo.viewHolderValue != null)
                    saveImage.execute(menuInfo.viewHolderValue.id) {
                        context.makeToast(R.string.gallery_toast_saved)
                    }
            }

        // message part context menu item selected - share
        view.contextItemIntent
            .filter { it.itemId == R.id.share }
            .autoDisposable(view.scope())
            .subscribe {
                val menuInfo = it.menuInfo as QkContextMenuRecyclerView.ContextMenuInfo<Long, MmsPart>
                if (menuInfo.viewHolderValue != null)
                    navigator.shareFile(
                        MmsPartProvider.getUriForMmsPartId(
                            menuInfo.viewHolderValue.id,
                            menuInfo.viewHolderValue.getBestFilename()
                        ),
                        menuInfo.viewHolderValue.type
                    )
            }

        // message part context menu item selected - forward
        view.contextItemIntent
            .filter { it.itemId == R.id.forward }
            .autoDisposable(view.scope())
            .subscribe {
                val menuInfo = it.menuInfo as QkContextMenuRecyclerView.ContextMenuInfo<Long, MmsPart>
                if (menuInfo.viewHolderValue != null)
                    navigator.showCompose("", listOf(menuInfo.viewHolderValue.getUri()))
            }

        // message part context menu item selected - open externally
        view.contextItemIntent
            .filter { it.itemId == R.id.openExternally }
            .autoDisposable(view.scope())
            .subscribe {
                val menuInfo = it.menuInfo as QkContextMenuRecyclerView.ContextMenuInfo<Long, MmsPart>
                if (menuInfo.viewHolderValue != null)
                    navigator.viewFile(
                        MmsPartProvider.getUriForMmsPartId(
                            menuInfo.viewHolderValue.id,
                            menuInfo.viewHolderValue.getBestFilename()
                        ),
                        menuInfo.viewHolderValue.type
                    )
            }

        // Toggle the group sending mode
        view.sendAsGroupIntent
                .autoDisposable(view.scope())
                .subscribe { prefs.sendAsGroup.set(!prefs.sendAsGroup.get()) }

        // Scroll to search position
        searchSelection
                .filter { id -> id != -1L }
                .doOnNext { id -> newState { copy(searchSelectionId = id) } }
                .autoDisposable(view.scope())
                .subscribe(view::scrollToMessage)

        // Theme changes
        prefs.keyChanges
                .filter { key -> key.contains("theme") }
                .doOnNext { view.themeChanged() }
                .autoDisposable(view.scope())
                .subscribe()

        // Media attachment clicks
        view.messagePartClickIntent
                .mapNotNull(messageRepo::getPart)
                .filter { part -> part.isImage() || part.isVideo() }
                .autoDisposable(view.scope())
                .subscribe { part -> navigator.showMedia(part.id) }

        // Non-media attachment clicks
        view.messagePartClickIntent
                .mapNotNull(messageRepo::getPart)
                .filter { part -> !part.isImage() && !part.isVideo() }
                .autoDisposable(view.scope())
                .subscribe {
                    navigator.viewFile(
                        MmsPartProvider.getUriForMmsPartId(it.id, it.getBestFilename()),
                        it.type
                    )
                }

        // Update the State when the message selected count changes
        view.messagesSelectedIntent
                .map { selection -> selection.size }
                .autoDisposable(view.scope())
                .subscribe { messages -> newState { copy(selectedMessages = messages, editingMode = false) } }

        // Cancel sending a message
        view.cancelSendingIntent
                .mapNotNull(messageRepo::getMessage)
                .doOnNext { message -> view.setDraft(message.getText()) }
                .autoDisposable(view.scope())
                .subscribe { message ->
                    cancelMessage.execute(CancelDelayedMessage.Params(message.id, message.threadId))
                }

        // send a delayed message now
        view.sendNowIntent
            .mapNotNull(messageRepo::getMessage)
            .autoDisposable(view.scope())
            .subscribe { message ->
                cancelMessage.execute(CancelDelayedMessage.Params(message.id, message.threadId))
                val address = listOf(conversationRepo
                    .getConversation(threadId)?.recipients?.firstOrNull()?.address ?: message.address)
                sendMessage.execute(
                    SendMessage.Params(
                        message.subId,
                        message.threadId,
                        address,
                        message.body,
                        listOf(),       // sms with attachments (mms) can't be delayed so we can know attachments are empty for a 'send now' delayed sms
                        0
                    )
                )
            }

        // resend a failed message
        view.resendIntent
            .mapNotNull(messageRepo::getMessage)
            .filter { message -> message.isFailedMessage() }
            .doOnNext { message -> retrySending.execute(message.id) }
            .autoDisposable(view.scope())
            .subscribe()

        // Show the message details
        view.messageLinkAskIntent
            .autoDisposable(view.scope())
            .subscribe { view.showMessageLinkAskDialog(it) }

        // Set the current conversation
        Observables
                .combineLatest(
                        view.activityVisibleIntent.distinctUntilChanged(),
                        conversation.mapNotNull { conversation ->
                            conversation.takeIf { it.isValid }?.id
                        }.distinctUntilChanged())
                { visible, threadId ->
                    when (visible) {
                        true -> {
                            activeConversationManager.setActiveConversation(threadId)
                            markRead.execute(listOf(threadId))
                        }

                        false -> activeConversationManager.setActiveConversation(null)
                    }
                }
                .autoDisposable(view.scope())
                .subscribe()

        // Save draft when the activity goes into the background
        view.activityVisibleIntent
                .filter { visible -> !visible }
                .withLatestFrom(conversation) { _, conversation -> conversation }
                .mapNotNull { conversation -> conversation.takeIf { it.isValid }?.id }
                .observeOn(Schedulers.io())
                .withLatestFrom(view.textChangedIntent) { threadId, draft ->
                    conversationRepo.saveDraft(threadId, draft.toString())
                }
                .autoDisposable(view.scope())
                .subscribe()

        // Open the attachment options
        view.attachIntent
                .autoDisposable(view.scope())
                .subscribe { newState { copy(attaching = !attaching) } }

        // Attach a photo from camera
        view.cameraIntent
                .autoDisposable(view.scope())
                .subscribe {
                    newState { copy(attaching = false) }
                    view.requestCamera()
                }

        // pick a photo (specifically) from image provider apps
        view.attachImageFileIntent
            .doOnNext { newState { copy(attaching = false) } }
            .autoDisposable(view.scope())
            .subscribe { view.requestGallery("image/*", ComposeView.AttachAFileRequestCode) }

        // pick any file from any provider apps
        view.attachAnyFileIntent
            .doOnNext { newState { copy(attaching = false) } }
            .autoDisposable(view.scope())
            .subscribe { view.requestGallery("*/*", ComposeView.AttachAFileRequestCode) }

        // Choose a time to schedule the message
        view.scheduleIntent
                .doOnNext { newState { copy(attaching = false) } }
                .withLatestFrom(billingManager.upgradeStatus) { _, upgraded -> upgraded }
                .filter { upgraded ->
                    upgraded.also { if (!upgraded) view.showQksmsPlusSnackbar(R.string.compose_scheduled_plus) }
                }
                .autoDisposable(view.scope())
                .subscribe { view.requestDatePicker() }

        view.scheduleAction
            .take(1)
            .doOnNext{ newState { copy(scheduling = false) } }
            .autoDisposable(view.scope())
            .subscribe { view.requestDatePicker() }

        // an attachment was picked by the user
        Observable.merge(
            view.attachAnyFileSelectedIntent.map { uri -> Attachment(context, uri) },
            view.inputContentIntent.map { inputContent -> Attachment(context, inputContent = inputContent) }
        )
            .autoDisposable(view.scope())
            .subscribe {
                newState { copy(attachments = attachments + it, attaching = false) }
            }

        // Set the scheduled time
        view.scheduleSelectedIntent
                .filter { scheduled ->
                    (scheduled > System.currentTimeMillis()).also { future ->
                        if (!future) context.makeToast(R.string.compose_scheduled_future)
                    }
                }
                .autoDisposable(view.scope())
                .subscribe { scheduled -> newState { copy(scheduled = scheduled) } }

        // Attach a contact
        view.attachContactIntent
                .doOnNext { newState { copy(attaching = false) } }
                .autoDisposable(view.scope())
                .subscribe { view.requestContact() }

        // Contact was selected for attachment
        view.contactSelectedIntent
                .subscribeOn(Schedulers.io())
                .autoDisposable(view.scope())
                .subscribe(
                    {
                        newState {
                            copy(attachments = attachments + Attachment(context, uri = it))
                        }
                    }
                ) { error ->
                    context.makeToast(R.string.compose_contact_error)
                    Timber.w(error)
                }

        // Detach an attachment
        view.attachmentDeletedIntent
                .autoDisposable(view.scope())
                .subscribe {
                    newState { copy(attachments = attachments - it) }

                    // if the attachment is backed by a local file, delete the file
                    it.removeCacheFile()
                }

        conversation
                .map { conversation -> conversation.draft }
                .distinctUntilChanged()
                .autoDisposable(view.scope())
                .subscribe { draft ->

                    // If text was shared into the conversation, it should take priority over the
                    // existing draft
                    //
                    // TODO: Show dialog warning user about overwriting draft
                    if (sharedText.isNotBlank()) {
                        view.setDraft(sharedText)
                    } else {
                        view.setDraft(draft)
                    }
                }

        // set canSend state depending on if there is text input, an attachment or a schedule set
        Observables.combineLatest(
            view.textChangedIntent,     // input message text changed
            state
                .distinctUntilChanged { state -> state.attachments }    // attachments changed
                .map { it.attachments.size },   // number of attachments
            state.distinctUntilChanged { state -> state.scheduled }    // schedule set or not
                .map { it.scheduled }
        )
            .autoDisposable(view.scope())
            .subscribe {
                newState {
                    copy(
                        canSend = (it.first.isNotBlank() || (it.second > 0)) || (it.third > 0)
                    )
                }
            }

        // Show the remaining character counter when necessary
        view.textChangedIntent
                .observeOn(Schedulers.computation())
                .mapNotNull { draft -> tryOrNull { SmsMessage.calculateLength(draft, prefs.unicode.get()) } }
                .map { array ->
                    val messages = array[0]
                    val remaining = array[2]

                    when {
                        messages <= 1 && remaining > 10 -> ""
                        messages <= 1 && remaining <= 10 -> "$remaining"
                        else -> "$remaining / $messages"
                    }
                }
                .distinctUntilChanged()
                .autoDisposable(view.scope())
                .subscribe { remaining -> newState { copy(remaining = remaining) } }

        // Cancel the scheduled time
        view.scheduleCancelIntent
                .autoDisposable(view.scope())
                .subscribe { newState { copy(scheduled = 0) } }

        // Toggle to the next sim slot
        view.changeSimIntent
                .withLatestFrom(state) { _, state ->
                    val subs = subscriptionManager.activeSubscriptionInfoList
                    val subIndex = subs.indexOfFirst { it.subscriptionId == state.subscription?.subscriptionId }
                    val subscription = when {
                        subIndex == -1 -> null
                        subIndex < subs.size - 1 -> subs[subIndex + 1]
                        else -> subs[0]
                    }

                    if (subscription != null) {
                        context.getSystemService<Vibrator>()?.vibrate(40)
                        context.makeToast(context.getString(R.string.compose_sim_changed_toast,
                                subscription.simSlotIndex + 1, subscription.displayName))
                    }

                    newState { copy(subscription = subscription) }
                }
                .autoDisposable(view.scope())
                .subscribe()

        // speech recognition button clicked
        view.speechRecogniserIntent
            .autoDisposable(view.scope())
            .subscribe { view.startSpeechRecognition() }

        // shade clicked
        view.shadeIntent
            .autoDisposable(view.scope())
            .subscribe { newState { copy(attaching = false) } }

        // starting or stopping (change state) of audio message ui
        state
            .distinctUntilChanged { state -> state.audioMsgRecording }
            .skip(1)    // skip initial value
            .autoDisposable(view.scope())
            .subscribe {
                // stop any audio playback (ie from mms attachment or audio recorder)
                QkMediaPlayer.reset()

                // if leaving audio recording mode
                if (!it.audioMsgRecording) {
                    // ensure recording stopped and delete any recording file
                    safeDeleteLocalFile(MediaRecorderManager.stopRecording())
                    view.recordAudioStartStopRecording.onNext(false)
                }
            }

        // starting or stopping the recording of audio
        view.recordAudioStartStopRecording
            .autoDisposable(view.scope())
            .subscribe {
                // if start recording
                if (it == true) {
                    view.recordAudioPlayerVisible.onNext(false)  // hide audio player

                    // check have permissions to record audio
                    if (permissionManager.hasRecordAudio().also {
                        if (!it) view.requestRecordAudioPermission()
                    }) {
                        // create bluetooth mic device manager
                        bluetoothMicManager?.close()
                        bluetoothMicManager = BluetoothMicManager(
                            context,
                            object : BluetoothMicManager.Callbacks {
                                override fun onNoDeviceFound() {
                                    // no bluetooth sco device found, use built-in mic
                                    this.onConnected(null)
                                }
                                override fun onDeviceFound(device: AudioDeviceInfo?) {
                                    // show bluetooth placeholder until bluetooth connected
                                    view.recordAudioMsgRecordVisible.onNext(false)
                                }
                                override fun onConnecting(device: AudioDeviceInfo?) { /* nothing */ }
                                override fun onConnected(device: AudioDeviceInfo?) {
                                    // show record button and chronometer, hide bluetooth placeholder
                                    view.recordAudioMsgRecordVisible.onNext(true)
                                    view.recordAudioChronometer.onNext(true)  // start chronometer
                                    MediaRecorderManager.startRecording(context, device)
                                }
                                override fun onDisconnected(device: AudioDeviceInfo?) {
                                    // if bluetooth disconnects, stop recording
                                    if (device != null) {
                                        view.recordAudioRecord.onNext(
                                            MicInputCloudView.ViewState.PAUSED_STATE
                                        )
                                    }
                                }
                            }
                        )
                        bluetoothMicManager?.startBluetoothDevice()
                    }
                } else {
                    // stop recording
                    bluetoothMicManager?.close()
                    view.recordAudioChronometer.onNext(false)  // stop chronometer
                    MediaRecorderManager.stopRecording()
                }
            }

        // record an audio message menu item or main mic icon
        view.recordAnAudioMessage
            .autoDisposable(view.scope())
            .subscribe {
                view.recordAudioStartStopRecording.onNext(true)  // start recording
                newState { copy( attaching = false, audioMsgRecording = true) }
            }

        // abort recording audio message button
        view.recordAudioAbort
            .observeOn(Schedulers.io())
            .autoDisposable(view.scope())
            .subscribe { newState { copy( audioMsgRecording = false) } }

        // main record/stop recording audio message button
        view.recordAudioRecord
            .autoDisposable(view.scope())
            .subscribe {
                if (it == MicInputCloudView.ViewState.PAUSED_STATE) {
                    view.recordAudioStartStopRecording.onNext(false)  // stop recording
                    view.recordAudioPlayerVisible.onNext(true)  // show audio player
                } else {  // state = start recording
                    safeDeleteLocalFile(MediaRecorderManager.uri)  // delete old recording file
                    view.recordAudioStartStopRecording.onNext(true)  // start new recording
                }
            }

        // attach recorded audio message button
        view.recordAudioAttach
            .autoDisposable(view.scope())
            .subscribe {
                MediaRecorderManager.stopRecording()

                try {
                    // create new filename for recorded file (so cache clean doesn't accidentally
                    // delete the attachment file)
                    val newFile = File(
                        context.cacheDir,
                        "${AUDIO_FILE_PREFIX}${UUID.randomUUID()}${MediaRecorderManager.AUDIO_FILE_SUFFIX}"
                    )

                    // rename recorded file to new name
                    MediaRecorderManager.uri.toFile().renameTo(newFile)

                    // attach newly named file to message
                    newState {
                        copy(
                            audioMsgRecording = false,
                            attachments = attachments + Attachment(context, newFile.toUri())
                        )
                    }
                }
                catch (e: Exception) { /* nothing */ }
            }

        // audio recording player play/pause button
        view.recordAudioPlayerPlayPause
            .autoDisposable(view.scope())
            .subscribe {
                when (it) {
                    QkMediaPlayer.PlayingState.Paused ->
                        view.recordAudioPlayerConfigUI.onNext(
                            QkMediaPlayer.PlayingState.Playing
                        )
                    QkMediaPlayer.PlayingState.Playing ->
                        view.recordAudioPlayerConfigUI.onNext(
                            QkMediaPlayer.PlayingState.Paused
                        )
                    else -> {
                        if (MediaRecorderManager.uri != Uri.EMPTY) {
                            QkMediaPlayer.setOnPreparedListener {
                                view.recordAudioPlayerConfigUI.onNext(
                                    QkMediaPlayer.PlayingState.Playing
                                )
                            }
                            QkMediaPlayer.setOnCompletionListener {
                                view.recordAudioPlayerConfigUI.onNext(
                                    QkMediaPlayer.PlayingState.Stopped
                                )
                            }

                            // start the media player play sequence
                            QkMediaPlayer.setAudioAttributes(
                                AudioAttributes.Builder()
                                    .setContentType(AudioAttributes.CONTENT_TYPE_SPEECH)
                                    .setUsage(AudioAttributes.USAGE_MEDIA)
                                    .build()
                            )

                            QkMediaPlayer.reset()

                            QkMediaPlayer.setDataSource(context, MediaRecorderManager.uri)

                            QkMediaPlayer.prepareAsync()
                        }
                    }
                }
            }

        // Send a message when the send button is clicked, and disable editing mode if it's enabled
        view.sendIntent
            .observeOn(Schedulers.io())
            .withLatestFrom(view.textChangedIntent) { _, body -> body.toString() }
            .withLatestFrom(state, conversation, selectedChips) { body, state, conversation, chips ->
                if (!permissionManager.isDefaultSms()) {
                    view.requestDefaultSms()
                    return@withLatestFrom
                }

                if (!permissionManager.hasSendSms()) {
                    view.requestSmsPermission()
                    return@withLatestFrom
                }

                val delay = when (prefs.sendDelay.get()) {
                    Preferences.SEND_DELAY_SHORT -> 3000
                    Preferences.SEND_DELAY_MEDIUM -> 5000
                    Preferences.SEND_DELAY_LONG -> 10000
                    else -> 0
                }

                if ((delay != 0 || state.scheduled != 0L) && !permissionManager.hasExactAlarms()) {
                    navigator.showExactAlarmsSettings()
                    return@withLatestFrom
                }

                val subId = state.subscription?.subscriptionId ?: -1
                val addresses = when (conversation.recipients.isNotEmpty()) {
                    true -> conversation.recipients.map { it.address }
                    false -> chips.map { chip -> chip.address }
                }
                val sendAsGroup = !state.editingMode || state.sendAsGroup

                when {
                    // Scheduling a message
                    state.scheduled != 0L -> {
                        newState { copy(scheduled = 0) }
                        val uris = state.attachments.map { it.uri.toString() }
                        val params = AddScheduledMessage
                                .Params(state.scheduled, subId, addresses, sendAsGroup, body, uris)
                        addScheduledMessage.execute(params)
                        context.makeToast(R.string.compose_scheduled_toast)
                    }
<<<<<<< HEAD
                    val sendAsGroup = ((addresses.size > 1) &&  // if more than one address to send to
                            (!state.editingMode ||    // and is not a new convo
                            state.sendAsGroup))  // or (is a new convo and) send as group is selected

                when {
                    // Scheduling a message
                    state.scheduled != 0L -> {
                        newState { copy(scheduled = 0) }
                        val uris = state.attachments.map { it.uri.toString() }
                        val params = AddScheduledMessage
                                .Params(state.scheduled, subId, addresses, sendAsGroup, body, uris)
                        addScheduledMessage.execute(params)
                        context.makeToast(R.string.compose_scheduled_toast)
                    }
=======
>>>>>>> fa8accd9

                    // Sending a group message
                    sendAsGroup -> {
                        sendMessage.execute(SendMessage
                                .Params(subId, conversation.id, addresses, body, state.attachments, delay))
                    }

                    // Sending a message to an existing conversation with one recipient
                    conversation.recipients.size == 1 -> {
                        val address = conversation.recipients.map { it.address }
                        sendMessage.execute(SendMessage.Params(subId, threadId, address, body, state.attachments, delay))
                    }

                    // Create a new conversation with one address
                    addresses.size == 1 -> {
                        sendMessage.execute(SendMessage
                                .Params(subId, threadId, addresses, body, state.attachments, delay))
                    }

                    // Send a message to multiple addresses
                    else -> {
                        addresses.forEach {
                            val threadId = tryOrNull(false) {
                                TelephonyCompat.getOrCreateThreadId(context, it)
                            } ?: 0
                            val address = conversationRepo.getOrCreateConversation(it)
                                ?.recipients
                                ?.firstOrNull()
                                ?.address
                                ?: it
                            sendMessage.execute(
                                SendMessage.Params(
                                    subId,
                                    threadId,
                                    listOf(address),
                                    body,
                                    state.attachments,
                                    delay
                                )
                            )
                        }
                    }
<<<<<<< HEAD
                }

                // clear the current message ready for new message composition (or finish()
                // compose activity)
                view.clearCurrentMessageIntent.onNext(
                    ((addresses.size > 1) &&  // if more than one address to send to
                        state.editingMode &&    // and is a new convo
                        !state.sendAsGroup)     // and is *not* sent as a group
                    )
=======
>>>>>>> fa8accd9
                }

                // clear the current message ready for new message composition
                view.clearCurrentMessageIntent.onNext(Unit)
            }
            .autoDisposable(view.scope())
            .subscribe()

        // View QKSMS+
        view.viewQksmsPlusIntent
                .autoDisposable(view.scope())
                .subscribe { navigator.showQksmsPlusActivity("compose_schedule") }

        // Navigate back
        view.optionsItemIntent
                .filter { it == android.R.id.home }
                .map { Unit }
                .mergeWith(view.backPressedIntent)
                .withLatestFrom(state) { _, state ->
                    when {
                        state.selectedMessages > 0 -> view.clearSelection()
                        else -> newState { copy(hasError = true) }
                    }
                }
                .autoDisposable(view.scope())
                .subscribe()

        // Delete the message
        view.confirmDeleteIntent
                .withLatestFrom(view.messagesSelectedIntent, conversation) { _, messages, conversation ->
                    deleteMessages.execute(DeleteMessages.Params(messages, conversation.id))
                }
                .autoDisposable(view.scope())
                .subscribe { view.clearSelection() }

        // clear the current message schedule, text and attachments
        view.clearCurrentMessageIntent
<<<<<<< HEAD
=======
            .withLatestFrom(state) { _, state -> state }
>>>>>>> fa8accd9
            .observeOn(AndroidSchedulers.mainThread())
            .autoDisposable(view.scope())
            .subscribe {
                view.setDraft("")
                newState {
                    copy(
                        editingMode = false,
                        hasError = it,  // hasError being kinda misused to finish() compose activity
                        attachments = listOf(),
                        scheduled = 0,
                    )
                }
            }
    }

    private fun safeDeleteLocalFile(uri: Uri): Boolean {
        return try {
            if (uri == Uri.EMPTY)
                false
            uri.toFile().delete()
        }
        catch (e: Exception) { false }
    }

}<|MERGE_RESOLUTION|>--- conflicted
+++ resolved
@@ -1029,7 +1029,9 @@
                     true -> conversation.recipients.map { it.address }
                     false -> chips.map { chip -> chip.address }
                 }
-                val sendAsGroup = !state.editingMode || state.sendAsGroup
+                val sendAsGroup = ((addresses.size > 1) &&  // if more than one address to send to
+                        (!state.editingMode ||    // and is not a new convo
+                        state.sendAsGroup))  // or (is a new convo and) send as group is selected
 
                 when {
                     // Scheduling a message
@@ -1041,23 +1043,6 @@
                         addScheduledMessage.execute(params)
                         context.makeToast(R.string.compose_scheduled_toast)
                     }
-<<<<<<< HEAD
-                    val sendAsGroup = ((addresses.size > 1) &&  // if more than one address to send to
-                            (!state.editingMode ||    // and is not a new convo
-                            state.sendAsGroup))  // or (is a new convo and) send as group is selected
-
-                when {
-                    // Scheduling a message
-                    state.scheduled != 0L -> {
-                        newState { copy(scheduled = 0) }
-                        val uris = state.attachments.map { it.uri.toString() }
-                        val params = AddScheduledMessage
-                                .Params(state.scheduled, subId, addresses, sendAsGroup, body, uris)
-                        addScheduledMessage.execute(params)
-                        context.makeToast(R.string.compose_scheduled_toast)
-                    }
-=======
->>>>>>> fa8accd9
 
                     // Sending a group message
                     sendAsGroup -> {
@@ -1100,7 +1085,6 @@
                             )
                         }
                     }
-<<<<<<< HEAD
                 }
 
                 // clear the current message ready for new message composition (or finish()
@@ -1110,15 +1094,9 @@
                         state.editingMode &&    // and is a new convo
                         !state.sendAsGroup)     // and is *not* sent as a group
                     )
-=======
->>>>>>> fa8accd9
-                }
-
-                // clear the current message ready for new message composition
-                view.clearCurrentMessageIntent.onNext(Unit)
-            }
-            .autoDisposable(view.scope())
-            .subscribe()
+                }
+                .autoDisposable(view.scope())
+                .subscribe()
 
         // View QKSMS+
         view.viewQksmsPlusIntent
@@ -1149,10 +1127,6 @@
 
         // clear the current message schedule, text and attachments
         view.clearCurrentMessageIntent
-<<<<<<< HEAD
-=======
-            .withLatestFrom(state) { _, state -> state }
->>>>>>> fa8accd9
             .observeOn(AndroidSchedulers.mainThread())
             .autoDisposable(view.scope())
             .subscribe {
