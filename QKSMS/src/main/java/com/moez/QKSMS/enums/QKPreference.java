--- conflicted
+++ resolved
@@ -100,11 +100,8 @@
 
     // Storage
     COMPOSE_DRAFT("compose_draft", ""),
-<<<<<<< HEAD
-    LAST_AUTO_DELETE_CHECK("last_auto_delete_check", 0);
-=======
+    LAST_AUTO_DELETE_CHECK("last_auto_delete_check", 0),
     MIGRATED_ICON("migrated_icon", false);
->>>>>>> 2822f1eb
 
     private String mKey;
     private Object mDefaultValue;
